--- conflicted
+++ resolved
@@ -3,11 +3,7 @@
 // (online at: https://github.com/unicode-org/icu4x/blob/main/LICENSE ).
 
 use crate::*;
-<<<<<<< HEAD
 use alloc::borrow::Cow;
-use alloc::borrow::ToOwned;
-=======
->>>>>>> 3c2a1b5e
 use core::fmt;
 
 macro_rules! impl_write_num {
@@ -168,45 +164,11 @@
     }
 
     #[inline]
-<<<<<<< HEAD
-    fn write_cmp_bytes(&self, other: &[u8]) -> core::cmp::Ordering {
-=======
-    fn writeable_cmp_bytes(&self, other: &[u8]) -> core::cmp::Ordering {
->>>>>>> 3c2a1b5e
+    fn writeable_cmp_bytes(&self, other: &[u8]) -> core::cmp::Ordering {
         self.encode_utf8(&mut [0u8; 4]).as_bytes().cmp(other)
     }
 }
 
-<<<<<<< HEAD
-impl<'a, T: Writeable + ToOwned + ?Sized> Writeable for Cow<'a, T> {
-    #[inline]
-    fn write_to<W: fmt::Write + ?Sized>(&self, sink: &mut W) -> fmt::Result {
-        (&self as &T).write_to(sink)
-    }
-
-    #[inline]
-    fn write_to_parts<W: PartsWrite + ?Sized>(&self, sink: &mut W) -> fmt::Result {
-        (&self as &T).write_to_parts(sink)
-    }
-
-    #[inline]
-    fn writeable_length_hint(&self) -> LengthHint {
-        (&self as &T).writeable_length_hint()
-    }
-
-    #[inline]
-    fn write_to_string(&self) -> Cow<str> {
-        (&self as &T).write_to_string().into_owned().into()
-    }
-
-    #[inline]
-    fn write_cmp_bytes(&self, other: &[u8]) -> core::cmp::Ordering {
-        (&self as &T).write_cmp_bytes(other)
-    }
-}
-
-=======
->>>>>>> 3c2a1b5e
 impl<T: Writeable + ?Sized> Writeable for &T {
     #[inline]
     fn write_to<W: fmt::Write + ?Sized>(&self, sink: &mut W) -> fmt::Result {
@@ -294,11 +256,7 @@
         assert_writeable_eq!(&chars[i], s);
         for j in 0..chars.len() {
             assert_eq!(
-<<<<<<< HEAD
-                chars[j].write_cmp_bytes(s.as_bytes()),
-=======
                 chars[j].writeable_cmp_bytes(s.as_bytes()),
->>>>>>> 3c2a1b5e
                 chars[j].cmp(&chars[i]),
                 "{:?} vs {:?}",
                 chars[j],
@@ -311,8 +269,6 @@
     let arr: &[Cow<str>] = &[Cow::Borrowed(""), Cow::Owned("abc".to_string())];
     check_writeable_slice(arr);
 
-<<<<<<< HEAD
-=======
     // test Box impl
     let arr: &[Box<str>] = &["".into(), "abc".into()];
     check_writeable_slice(arr);
@@ -325,7 +281,6 @@
     let arr: &[alloc::sync::Arc<str>] = &["".into(), "abc".into()];
     check_writeable_slice(arr);
 
->>>>>>> 3c2a1b5e
     // test &T impl
     let arr: &[&String] = &[&String::new(), &"abc".to_owned()];
     check_writeable_slice(arr);
