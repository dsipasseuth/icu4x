# This file is part of ICU4X. For terms of use, please see the file
# called LICENSE at the top level of the ICU4X source tree
# (online at: https://github.com/unicode-org/icu4x/blob/main/LICENSE ).

[package]
name = "icu"
description = "International Components for Unicode"

authors.workspace = true
categories.workspace = true
edition.workspace = true
homepage.workspace = true
include.workspace = true
license-file.workspace = true
repository.workspace = true
rust-version.workspace = true
version.workspace = true

[package.metadata.docs.rs]
all-features = true

[dependencies]
icu_calendar = { workspace = true }
icu_casemap = { workspace = true }
icu_collator = { workspace = true }
icu_collections = { workspace = true }
icu_datetime = { workspace = true }
icu_decimal = { workspace = true }
icu_list = { workspace = true }
icu_locid = { workspace = true }
icu_locid_transform = { workspace = true }
icu_normalizer = { workspace = true }
icu_plurals = { workspace = true }
icu_properties = { workspace = true }
icu_segmenter = { workspace = true }
icu_timezone = { workspace = true }

# Experimental components
icu_compactdecimal = { workspace = true, optional = true }
icu_displaynames = { workspace = true, optional = true }
icu_personnames = { workspace = true, optional = true }
icu_relativetime = { workspace = true, optional = true }

# For docs links and features
icu_provider = { workspace = true }

[dev-dependencies]
icu_datetime = { workspace = true, features = ["serde"] }
icu_provider_adapters = { workspace = true, features = ["serde"] }
icu_provider_blob = { workspace = true }
writeable = { workspace = true }

[features]
default = [
    "icu_calendar/default",
    "icu_casemap/default",
    "icu_collator/default",
    "icu_compactdecimal?/default",
    "icu_datetime/default",
    "icu_decimal/default",
    "icu_displaynames?/default",
    "icu_list/default",
    "icu_locid_transform/default",
    "icu_normalizer/default",
    "icu_plurals/default",
    "icu_properties/default",
    "icu_relativetime?/default",
    "icu_segmenter/default",
    "icu_timezone/default",
]
std = [
    "icu_calendar/std",
    "icu_casemap/std",
    "icu_collator/std",
    "icu_collections/std",
    "icu_datetime/std",
    "icu_decimal/std",
    "icu_displaynames?/std",
    "icu_list/std",
    "icu_locid_transform/std",
    "icu_locid/std",
    "icu_normalizer/std",
    "icu_plurals/std",
    "icu_properties/std",
    "icu_relativetime?/std",
    "icu_segmenter/std",
    "icu_timezone/std",
]
serde = [
    "icu_calendar/serde",
    "icu_casemap/serde",
    "icu_collator/serde",
    "icu_collections/serde",
    "icu_datetime/serde",
    "icu_decimal/serde",
    "icu_displaynames?/serde",
    "icu_list/serde",
    "icu_locid_transform/serde",
    "icu_locid/serde",
    "icu_normalizer/serde",
    "icu_plurals/serde",
    "icu_properties/serde",
    "icu_relativetime?/serde",
    "icu_segmenter/serde",
    "icu_timezone/serde",
]
compiled_data = [
    "icu_calendar/compiled_data",
    "icu_casemap/compiled_data",
    "icu_collator/compiled_data",
    "icu_compactdecimal?/compiled_data",
    "icu_datetime/compiled_data",
    "icu_decimal/compiled_data",
    "icu_displaynames?/compiled_data",
    "icu_list/compiled_data",
    "icu_locid_transform/compiled_data",
    "icu_normalizer/compiled_data",
    "icu_plurals/compiled_data",
    "icu_properties/compiled_data",
    "icu_relativetime?/compiled_data",
    "icu_segmenter/compiled_data",
    "icu_timezone/compiled_data",
]
serde_human = [
    "icu_list/serde_human"
]
icu_datetime_experimental = [
    "icu_datetime/experimental",
]
experimental = [
    "icu_compactdecimal",
    "icu_datetime_experimental",
    "icu_displaynames",
<<<<<<< HEAD
    "icu_personnames",
    "icu_locid_transform/experimental",
=======
>>>>>>> 95350a46
    "icu_plurals/experimental",
    "icu_relativetime",
]
sync = ["icu_provider/sync"]
logging = ["icu_provider/logging"]

[package.metadata.cargo-all-features]
# Components are tested individually, and there's no logic in this crate
skip_feature_sets = [[]]

[[example]]
name = "tui"
required-features = ["serde"]<|MERGE_RESOLUTION|>--- conflicted
+++ resolved
@@ -131,11 +131,7 @@
     "icu_compactdecimal",
     "icu_datetime_experimental",
     "icu_displaynames",
-<<<<<<< HEAD
     "icu_personnames",
-    "icu_locid_transform/experimental",
-=======
->>>>>>> 95350a46
     "icu_plurals/experimental",
     "icu_relativetime",
 ]
