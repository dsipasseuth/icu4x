# This file is part of ICU4X. For terms of use, please see the file
# called LICENSE at the top level of the ICU4X source tree
# (online at: https://github.com/unicode-org/icu4x/blob/main/LICENSE ).

[package]
name = "icu_experimental"
description = "ICU4X pre-release components under active development; all code in this crate is unstable."
version = "0.0.0"
license = "Unicode-3.0"

authors.workspace = true
categories.workspace = true
edition.workspace = true
homepage.workspace = true
include.workspace = true
repository.workspace = true
rust-version.workspace = true

[package.metadata.workspaces]
independent = true

[package.metadata.docs.rs]
all-features = true

[dependencies]

icu_collections = { workspace = true }
icu_provider = { workspace = true, features = ["macros", "experimental"] }
icu_locid = { workspace = true }

icu_decimal = { workspace = true }
icu_locid_transform = { workspace = true }
icu_normalizer = { workspace = true }
icu_plurals = { workspace = true }
icu_properties = { workspace = true }

databake = { workspace = true, optional = true, features = ["derive"] }
fixed_decimal = { workspace = true }
icu_pattern = { workspace = true , features = ["yoke", "zerofrom"]}
litemap = { workspace = true }
tinystr = { workspace = true, features = ["alloc", "zerovec"] }
writeable = { workspace = true }
zerotrie = { workspace = true, features = ["yoke", "zerofrom"] }
zerovec = { workspace = true, features = ["derive", "yoke"] }
zerofrom = { workspace = true }

<<<<<<< HEAD
displaydoc = { version = "0.2.3", default-features = false }
log = { version = "0.4", optional = true }
num-bigint = { version = "0.4.1", default-features = false }
num-rational = { version = "0.4.1", default-features = false }
num-traits = { version = "0.2.17", default-features = false }
once_cell = { version = "1", default-features = false, features = ["race", "alloc"] }
# if pulling regex 1.9.x is pulling conflicting dependencies
# regex-automata => ^0.3.8
regex = "=1.8.4"
serde = { version = "1.0", default-features = false, features = ["derive", "alloc"], optional = true }
smallvec = "1.11.2"
=======
displaydoc = { workspace = true }
log = { workspace = true, optional = true }
num-bigint = { workspace = true }
num-rational = { workspace = true , features = ["num-bigint"]}
num-traits = { workspace = true }
serde = { workspace = true, features = ["derive", "alloc"], optional = true }
smallvec = { workspace = true }
>>>>>>> 3c2a1b5e

icu_experimental_data = { workspace = true, optional = true }

[target.'cfg(not(target_arch = "wasm32"))'.dev-dependencies]
criterion = { workspace = true }

[dev-dependencies]
icu = { path = "../../components/icu", features = ["experimental"]}

icu_experimental_data = { workspace = true }
icu_locid_transform_data = { workspace = true }
icu_properties_data = { workspace = true }

[features]
default = ["compiled_data"]
compiled_data = ["dep:icu_experimental_data", "icu_locid_transform/compiled_data", "icu_decimal/compiled_data", "icu_plurals/compiled_data", "icu_properties/compiled_data", "icu_normalizer/compiled_data"]
datagen = ["serde", "std", "dep:databake", "zerovec/databake", "zerotrie/databake", "tinystr/databake", "icu_collections/databake", "std", "log", "icu_pattern/databake", "icu_provider/datagen"]
ryu = ["fixed_decimal/ryu"]
serde = ["dep:serde", "zerovec/serde", "tinystr/serde", "icu_collections/serde", "icu_decimal/serde", "icu_pattern/serde", "icu_plurals/serde", "icu_provider/serde", "zerotrie/serde"]
std = ["fixed_decimal/std", "icu_decimal/std", "icu_pattern/std", "icu_plurals/std", "icu_provider/std", "icu_locid/std"]

bench = []

[[bench]]
name = "transliterate"
path = "benches/transliterate/bench.rs"
harness = false

[[test]]
name = "displaynames_test"
path = "tests/displaynames/tests.rs"

[[test]]
name = "personnames_test"
path = "tests/personnames/tests.rs"

[[test]]
name = "relativetime_test"
path = "tests/relativetime/tests.rs"

[[test]]
name = "transliterate_test"
path = "tests/transliterate/cldr.rs"

[[test]]
name = "units_test"
path = "tests/units/units_test.rs"<|MERGE_RESOLUTION|>--- conflicted
+++ resolved
@@ -44,27 +44,17 @@
 zerovec = { workspace = true, features = ["derive", "yoke"] }
 zerofrom = { workspace = true }
 
-<<<<<<< HEAD
-displaydoc = { version = "0.2.3", default-features = false }
-log = { version = "0.4", optional = true }
-num-bigint = { version = "0.4.1", default-features = false }
-num-rational = { version = "0.4.1", default-features = false }
-num-traits = { version = "0.2.17", default-features = false }
-once_cell = { version = "1", default-features = false, features = ["race", "alloc"] }
-# if pulling regex 1.9.x is pulling conflicting dependencies
-# regex-automata => ^0.3.8
-regex = "=1.8.4"
-serde = { version = "1.0", default-features = false, features = ["derive", "alloc"], optional = true }
-smallvec = "1.11.2"
-=======
 displaydoc = { workspace = true }
 log = { workspace = true, optional = true }
 num-bigint = { workspace = true }
 num-rational = { workspace = true , features = ["num-bigint"]}
 num-traits = { workspace = true }
+once_cell = { version = "1", default-features = false, features = ["race", "alloc"] }
+# if pulling regex 1.9.x is pulling conflicting dependencies
+# regex-automata => ^0.3.8
+regex = "=1.8.4"
 serde = { workspace = true, features = ["derive", "alloc"], optional = true }
 smallvec = { workspace = true }
->>>>>>> 3c2a1b5e
 
 icu_experimental_data = { workspace = true, optional = true }
 
